package:
  name: larch
  version: "5.1.0"

source:
  path: ../

# build:
  # noarch_python: True
  # preserve_egg_dir: True
  # entry_points:
    # Put any entry points (scripts to be generated automatically) here. The
    # syntax is module:function.  For example
    #
    # - sympy = sympy:main
    #
    # Would create an entry point called sympy that calls sympy.main()


  # If this is a new build for the same version, increment the build
  # number. If you do not include this key, it defaults to 0.
  # number: 1

requirements:

  build:
<<<<<<< HEAD
    - {{ compiler('c') }}
    - intel-openmp >=2018.0  # [win]
    - openmp                 # [osx or linux]
    - llvm-openmp
=======
    - python {{ python }}
    - cython >=0.29
    - clangdev >=7.0.0
    - llvmdev >=7.0.0
    - intel-openmp >=2018.0
    - openmp
>>>>>>> aa73f384

  host:
    - python {{ python }}
    - numpy x.x
    - cython >=0.29
    - scipy >=1.1
    - pandas >=0.23.4
    - pytables >=3.4.4  # https://github.com/conda-forge/pytables-feedstock/issues/31
    - blosc >=1.14.3 
    - matplotlib >=3.0
    - networkx >=2.2
    - tqdm >=4.28.1
    - cloudpickle >=0.6.1
    - clangdev >=7.0.0
    - llvmdev >=7.0.0
    - intel-openmp >=2018.0
    - appdirs >=1.4
    - docutils >=0.13.1
    - ghalton >=0.6.1
    - jinja2 >=2.10
    - beautifulsoup4 >=4.6.3
    - lxml >=4.2.5
    - seaborn >=0.9.0
    - scikit-learn >=0.20.1
    - pytest >=4.0
    - openmp                 # [osx or linux]
    - jpn::xmle >=0.1.3
    - jpn::addict_yaml
    - pyyaml

  run:
    - python {{ python }}
    - ipython >=7.1
    - {{ pin_compatible('numpy') }}
    - scipy >=1.1
    - pandas >=0.23.4
    - pytables >=3.4.4  # https://github.com/conda-forge/pytables-feedstock/issues/31
    - blosc >=1.14.3 
    - matplotlib >=3.0
    - networkx >=2.2
    - tqdm >=4.28.1
    - cloudpickle >=0.6.1
    - intel-openmp >=2018.0
    - appdirs >=1.4
    - docutils >=0.13.1
    - ghalton >=0.6.1
    - jinja2 >=2.10
    - beautifulsoup4 >=4.6.3
    - lxml >=4.2.5
    - seaborn >=0.9.0
    - scikit-learn >=0.20.1
    - pytest >=4.0
    - openmp                 # [osx or linux]
    - jpn::xmle >=0.1.3
    - jpn::addict_yaml
    - pyyaml

#build:
#  script_env:
#   - TMPDIR
#   - DYLD_LIBRARY_PATH # [osx]
#   - MACOSX_DEPLOYMENT_TARGET

test:
  # Python imports
  imports:
    - larch
    - geopandas

  commands:
    # You can put test commands to be run here.  Use this to test that the
    # entry points work.
    - pytest --pyargs larch

  # You can also put a file called run_test.py in the recipe that will be run
  # at test time.

  requires:
    # Put any additional test requirements here.  For example
    - pytest
    - conda-forge::fiona>=1.7.11
    - conda-forge::gdal>=2.2.4
    - conda-forge::geopandas>=0.4
    - conda-forge::krb5>=1.16
    - conda-forge::shapely>=1.6.4

about:
  home: http://larch.newman.me
  license: GPLv3
  summary: 'Discrete Choice Modeling in Python'
  license_family: GPL

# See
# http://docs.continuum.io/conda/build.html for
# more information about meta.yaml<|MERGE_RESOLUTION|>--- conflicted
+++ resolved
@@ -24,19 +24,12 @@
 requirements:
 
   build:
-<<<<<<< HEAD
-    - {{ compiler('c') }}
-    - intel-openmp >=2018.0  # [win]
-    - openmp                 # [osx or linux]
-    - llvm-openmp
-=======
     - python {{ python }}
     - cython >=0.29
     - clangdev >=7.0.0
     - llvmdev >=7.0.0
     - intel-openmp >=2018.0
     - openmp
->>>>>>> aa73f384
 
   host:
     - python {{ python }}
