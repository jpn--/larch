--- conflicted
+++ resolved
@@ -3,19 +3,11 @@
 from __future__ import print_function
 
 from libc.stdio cimport FILE, fopen, fwrite, fscanf, fclose, fseek, SEEK_END, ftell, stdout, stderr, fread, SEEK_SET
-<<<<<<< HEAD
-
 cimport cython
 from cython.parallel cimport prange, parallel, threadid
 
-from libc.stdint cimport uint32_t, int64_t
-=======
-cimport cython
-from cython.parallel cimport prange, parallel, threadid
-
 
 from libc.stdint cimport int64_t
->>>>>>> aa73f384
 
 cdef enum:
 	maxfld = 256
