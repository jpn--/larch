--- conflicted
+++ resolved
@@ -18,10 +18,6 @@
 logger = logging.getLogger('L5')
 
 from .model.controller cimport Model5c
-<<<<<<< HEAD
-# from numpy.math cimport expf, logf
-=======
->>>>>>> aa73f384
 from libc.math cimport exp, log
 
 from .util.dataframe import columnize
