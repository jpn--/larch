--- conflicted
+++ resolved
@@ -7,10 +7,6 @@
 include "fastmath.pxi"
 from libc.stdlib cimport malloc, free
 from libc.math cimport exp, log
-<<<<<<< HEAD
-# from numpy.math cimport expf, logf
-=======
->>>>>>> aa73f384
 
 from cython.parallel cimport prange, parallel, threadid
 
