--- conflicted
+++ resolved
@@ -22,11 +22,7 @@
 import sys
 import os, os.path
 
-<<<<<<< HEAD
-__version__ = '3.3.22'
-=======
 __version__ = '3.3.23'
->>>>>>> bdc185b0
 __build_date__ = '12 January 2017'
 
 if os.environ.get('READTHEDOCS', None) == 'True':
