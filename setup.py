--- conflicted
+++ resolved
@@ -1,10 +1,6 @@
 from setuptools import setup, find_packages, Extension
 
 from Cython.Build import cythonize
-<<<<<<< HEAD
-# import numpy
-=======
->>>>>>> aa73f384
 import os
 import platform
 import re
@@ -56,15 +52,8 @@
 if platform.system() == 'Windows':
     os.environ['CFLAGS'] = '/openmp'
     try:
-<<<<<<< HEAD
-        #include_dirs = ['.', numpy.get_include(), os.environ['LIBRARY_INC']]
         include_dirs = ['.', os.environ['LIBRARY_INC']]
     except KeyError:
-        #include_dirs = ['.', numpy.get_include(), ]
-=======
-        include_dirs = ['.', os.environ['LIBRARY_INC']]
-    except KeyError:
->>>>>>> aa73f384
         include_dirs = ['.', ]
     try:
         library_dirs = [os.environ['LIBRARY_LIB']]
@@ -74,10 +63,6 @@
     extra_link_args = ("/openmp",) # ['/openmp']
     libraries = []
 elif platform.system() == 'Linux':
-<<<<<<< HEAD
-    # include_dirs = ['.', numpy.get_include(), ]
-=======
->>>>>>> aa73f384
     include_dirs = ['.', ]
     library_dirs = []
     extra_compile_args = [
@@ -94,10 +79,6 @@
     if LARCH_COMPILER == 'gcc':
         ## notes : https://github.com/ContinuumIO/anaconda-issues/issues/8803
         os.environ['CFLAGS'] = '-openmp'
-<<<<<<< HEAD
-        # include_dirs = ['.', numpy.get_include(), ]
-=======
->>>>>>> aa73f384
         include_dirs = ['.', ]
         library_dirs = []
         extra_compile_args = [
@@ -112,10 +93,6 @@
         ]
     else:
         os.environ['CFLAGS'] = '-fopenmp'
-<<<<<<< HEAD
-        # include_dirs = ['.', numpy.get_include(), ]
-=======
->>>>>>> aa73f384
         include_dirs = ['.', ]
         library_dirs = []
         extra_compile_args = [
@@ -167,20 +144,12 @@
         'cloudpickle',
         'tqdm',
         'networkx >=2.0',
-<<<<<<< HEAD
-        'appdirs',
-        'docutils',
-        'ghalton',
-        'jinja2 >=2.9.6', # for pandas styler
-        'beautifulsoup4 >=4.6',
-=======
         'appdirs >=1.4',
         'docutils >=0.13.1',
         'ghalton',
         'jinja2 >=2.9.6', # for pandas styler
         'beautifulsoup4 >=4.6',
         'seaborn',
->>>>>>> aa73f384
         # 'xmle >=0.1.3',
     ] + [
         # 'sqlite >=3.21',
